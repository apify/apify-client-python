name: Check & Release

on:
  # Push to master will publish a beta version
  push:
    branches:
      - master
    tags-ignore:
      - '**'
  # A release via GitHub releases will publish a stable version
  release:
    types: [published]
  # Workflow dispatch will publish whatever you choose
  workflow_dispatch:
    inputs:
      release_type:
        description: 'Release type'
        required: true
        type: choice
        default: 'alpha'
        options:
          - 'alpha'
          - 'beta'
          - 'final'

jobs:
  lint_and_type_checks:
    name: Run lint and type_checks
    uses: ./.github/workflows/lint_and_type_checks.yaml

  unit_tests:
    name: Run unit tests
    uses: ./.github/workflows/unit_tests.yaml

  check_async_docstrings:
    name: Check whether async dostrings are up to date
    uses: ./.github/workflows/check_async_docstrings.yaml

  integration_tests:
    name: Run integration tests
    uses: ./.github/workflows/integration_tests.yaml
    secrets: inherit

<<<<<<< HEAD
  deploy:
=======
  check_docs:
    name: Check whether the documentation is up to date
    uses: ./.github/workflows/check_docs.yaml

  publish_to_pypi:
>>>>>>> 06cd43ea
    name: Publish to PyPI
    needs: [lint_and_type_checks, unit_tests, check_async_docstrings, integration_tests]
    runs-on: ubuntu-latest
    permissions:
      contents: write
      id-token: write
    environment:
      name: pypi
      url: https://pypi.org/p/apify-client

    steps:
    - name: Checkout repository
      uses: actions/checkout@v3

    - name: Set up Python
      uses: actions/setup-python@v4
      with:
        python-version: 3.8

    - name: Install dependencies
      run: make install-dev

    - # Determine if this is a prerelease or latest release
      name: Determine release type
      id: get-release-type
      run: |
        if [ ${{ github.event_name }} = release ]; then
          release_type="final"
        elif [ ${{ github.event_name }} = push ]; then
          release_type="beta"
        elif [ ${{ github.event_name }} = workflow_dispatch ]; then
          release_type=${{ github.event.inputs.release_type }}
        fi

        if [ ${release_type} = final ]; then
          docker_image_tag="latest"
        elif [ ${release_type} = beta ]; then
          docker_image_tag="beta"
        else
          docker_image_tag=""
        fi

        echo "release_type=${release_type}" >> $GITHUB_OUTPUT
        echo "docker_image_tag=${docker_image_tag}" >> $GITHUB_OUTPUT

    - # Check whether the released version is listed in CHANGELOG.md
      name: Check whether the released version is listed in the changelog
      if: steps.get-release-type.outputs.release_type != 'alpha'
      run: make check-changelog-entry

    - # Check version consistency and increment pre-release version number for prereleases (must be the last step before build)
      name: Bump pre-release version
      if: steps.get-release-type.outputs.release_type != 'final'
      run: python ./scripts/update_version_for_prerelease.py ${{ steps.get-release-type.outputs.release_type }}

    - # Build a source distribution and a python3-only wheel
      name: Build distribution files
      run: make build

    - # Check whether the package description will render correctly on PyPI
      name: Check package rendering on PyPI
      run: make twine-check

    - # Publish package to PyPI using their official GitHub action
      name: Publish package to PyPI
      uses: pypa/gh-action-pypi-publish@release/v1

    - # Tag the current commit with the version tag if this is not made from the release event (releases are tagged with the release process)
      name: Tag Version
      if: github.event_name != 'release'
      run: |
        git_tag=v`python ./scripts/print_current_package_version.py`
        git tag $git_tag
        git push origin $git_tag

    - # Upload the build artifacts to the release
      name: Upload the build artifacts to release
      if: github.event_name == 'release'
      run: gh release upload ${{ github.ref_name }} dist/*
      env:
        GH_TOKEN: ${{ github.token }}
<|MERGE_RESOLUTION|>--- conflicted
+++ resolved
@@ -41,15 +41,7 @@
     uses: ./.github/workflows/integration_tests.yaml
     secrets: inherit
 
-<<<<<<< HEAD
-  deploy:
-=======
-  check_docs:
-    name: Check whether the documentation is up to date
-    uses: ./.github/workflows/check_docs.yaml
-
   publish_to_pypi:
->>>>>>> 06cd43ea
     name: Publish to PyPI
     needs: [lint_and_type_checks, unit_tests, check_async_docstrings, integration_tests]
     runs-on: ubuntu-latest
