from __future__ import annotations

import json as jsonlib
from contextlib import asynccontextmanager, contextmanager
from http import HTTPStatus
from typing import TYPE_CHECKING, Any

from apify_shared.utils import filter_out_none_values_recursively, ignore_docs, parse_date_fields

<<<<<<< HEAD
from apify_client._errors import ApifyApiError
from apify_client._utils import (
    catch_not_found_or_throw,
    encode_key_value_store_record_value,
    maybe_parse_response,
    pluck_data,
)
=======
from apify_client._utils import catch_not_found_or_throw, encode_key_value_store_record_value, pluck_data
>>>>>>> b8802312
from apify_client.clients.base import ResourceClient, ResourceClientAsync
from apify_client.errors import ApifyApiError

if TYPE_CHECKING:
    from collections.abc import AsyncIterator, Iterator

    from apify_shared.consts import StorageGeneralAccess

_SMALL_TIMEOUT = 5  # For fast and common actions. Suitable for idempotent actions.
_MEDIUM_TIMEOUT = 30  # For actions that may take longer.


class KeyValueStoreClient(ResourceClient):
    """Sub-client for manipulating a single key-value store."""

    @ignore_docs
    def __init__(self, *args: Any, **kwargs: Any) -> None:
        resource_path = kwargs.pop('resource_path', 'key-value-stores')
        super().__init__(*args, resource_path=resource_path, **kwargs)

    def get(self) -> dict | None:
        """Retrieve the key-value store.

        https://docs.apify.com/api/v2#/reference/key-value-stores/store-object/get-store

        Returns:
            The retrieved key-value store, or None if it does not exist.
        """
        return self._get(timeout_secs=_SMALL_TIMEOUT)

    def update(self, *, name: str | None = None, general_access: StorageGeneralAccess | None = None) -> dict:
        """Update the key-value store with specified fields.

        https://docs.apify.com/api/v2#/reference/key-value-stores/store-object/update-store

        Args:
            name: The new name for key-value store.
            general_access: Determines how others can access the key-value store.

        Returns:
            The updated key-value store.
        """
        updated_fields = {
            'name': name,
            'generalAccess': general_access,
        }

        return self._update(filter_out_none_values_recursively(updated_fields))

    def delete(self) -> None:
        """Delete the key-value store.

        https://docs.apify.com/api/v2#/reference/key-value-stores/store-object/delete-store
        """
        return self._delete(timeout_secs=_SMALL_TIMEOUT)

    def list_keys(
        self,
        *,
        limit: int | None = None,
        exclusive_start_key: str | None = None,
        collection: str | None = None,
        prefix: str | None = None,
    ) -> dict:
        """List the keys in the key-value store.

        https://docs.apify.com/api/v2#/reference/key-value-stores/key-collection/get-list-of-keys

        Args:
            limit: Number of keys to be returned. Maximum value is 1000.
            exclusive_start_key: All keys up to this one (including) are skipped from the result.
            collection: The name of the collection in store schema to list keys from.
            prefix: The prefix of the keys to be listed.

        Returns:
            The list of keys in the key-value store matching the given arguments.
        """
        request_params = self._params(
            limit=limit,
            exclusiveStartKey=exclusive_start_key,
            collection=collection,
            prefix=prefix,
        )

        response = self.http_client.call(
            url=self._url('keys'),
            method='GET',
            params=request_params,
            timeout_secs=_MEDIUM_TIMEOUT,
        )

        return parse_date_fields(pluck_data(jsonlib.loads(response.text)))

    def get_record(self, key: str) -> dict | None:
        """Retrieve the given record from the key-value store.

        https://docs.apify.com/api/v2#/reference/key-value-stores/record/get-record

        Args:
            key: Key of the record to retrieve.

        Returns:
            The requested record, or None, if the record does not exist.
        """
        try:
            response = self.http_client.call(
                url=self._url(f'records/{key}'),
                method='GET',
                params=self._params(),
            )

            return {
                'key': key,
                'value': maybe_parse_response(response),
                'content_type': response.headers['content-type'],
            }

        except ApifyApiError as exc:
            catch_not_found_or_throw(exc)

        return None

    def record_exists(self, key: str) -> bool:
        """Check if given record is present in the key-value store.

        https://docs.apify.com/api/v2/key-value-store-record-head

        Args:
            key: Key of the record to check.

        Returns:
            True if the record exists, False otherwise.
        """
        try:
            response = self.http_client.call(
                url=self._url(f'records/{key}'),
                method='HEAD',
                params=self._params(),
            )
        except ApifyApiError as exc:
            if exc.status_code == HTTPStatus.NOT_FOUND:
                return False

            raise

        return response.status_code == HTTPStatus.OK

    def get_record_as_bytes(self, key: str) -> dict | None:
        """Retrieve the given record from the key-value store, without parsing it.

        https://docs.apify.com/api/v2#/reference/key-value-stores/record/get-record

        Args:
            key: Key of the record to retrieve.

        Returns:
            The requested record, or None, if the record does not exist.
        """
        try:
            response = self.http_client.call(
                url=self._url(f'records/{key}'),
                method='GET',
                params=self._params(),
            )

            return {
                'key': key,
                'value': response.content,
                'content_type': response.headers['content-type'],
            }

        except ApifyApiError as exc:
            catch_not_found_or_throw(exc)

        return None

    @contextmanager
    def stream_record(self, key: str) -> Iterator[dict | None]:
        """Retrieve the given record from the key-value store, as a stream.

        https://docs.apify.com/api/v2#/reference/key-value-stores/record/get-record

        Args:
            key: Key of the record to retrieve.

        Returns:
            The requested record as a context-managed streaming Response, or None, if the record does not exist.
        """
        response = None
        try:
            response = self.http_client.call(
                url=self._url(f'records/{key}'),
                method='GET',
                params=self._params(),
                stream=True,
            )

            yield {
                'key': key,
                'value': response,
                'content_type': response.headers['content-type'],
            }

        except ApifyApiError as exc:
            catch_not_found_or_throw(exc)
            yield None
        finally:
            if response:
                response.close()

    def set_record(
        self,
        key: str,
        value: Any,
        content_type: str | None = None,
    ) -> None:
        """Set a value to the given record in the key-value store.

        https://docs.apify.com/api/v2#/reference/key-value-stores/record/put-record

        Args:
            key: The key of the record to save the value to.
            value: The value to save into the record.
            content_type: The content type of the saved value.
        """
        value, content_type = encode_key_value_store_record_value(value, content_type)

        headers = {'content-type': content_type}

        self.http_client.call(
            url=self._url(f'records/{key}'),
            method='PUT',
            params=self._params(),
            data=value,
            headers=headers,
        )

    def delete_record(self, key: str) -> None:
        """Delete the specified record from the key-value store.

        https://docs.apify.com/api/v2#/reference/key-value-stores/record/delete-record

        Args:
            key: The key of the record which to delete.
        """
        self.http_client.call(
            url=self._url(f'records/{key}'),
            method='DELETE',
            params=self._params(),
            timeout_secs=_SMALL_TIMEOUT,
        )


class KeyValueStoreClientAsync(ResourceClientAsync):
    """Async sub-client for manipulating a single key-value store."""

    @ignore_docs
    def __init__(self, *args: Any, **kwargs: Any) -> None:
        resource_path = kwargs.pop('resource_path', 'key-value-stores')
        super().__init__(*args, resource_path=resource_path, **kwargs)

    async def get(self) -> dict | None:
        """Retrieve the key-value store.

        https://docs.apify.com/api/v2#/reference/key-value-stores/store-object/get-store

        Returns:
            The retrieved key-value store, or None if it does not exist.
        """
        return await self._get(timeout_secs=_SMALL_TIMEOUT)

    async def update(self, *, name: str | None = None, general_access: StorageGeneralAccess | None = None) -> dict:
        """Update the key-value store with specified fields.

        https://docs.apify.com/api/v2#/reference/key-value-stores/store-object/update-store

        Args:
            name: The new name for key-value store.
            general_access: Determines how others can access the key-value store.

        Returns:
            The updated key-value store.
        """
        updated_fields = {
            'name': name,
            'generalAccess': general_access,
        }

        return await self._update(filter_out_none_values_recursively(updated_fields))

    async def delete(self) -> None:
        """Delete the key-value store.

        https://docs.apify.com/api/v2#/reference/key-value-stores/store-object/delete-store
        """
        return await self._delete(timeout_secs=_SMALL_TIMEOUT)

    async def list_keys(
        self,
        *,
        limit: int | None = None,
        exclusive_start_key: str | None = None,
        collection: str | None = None,
        prefix: str | None = None,
    ) -> dict:
        """List the keys in the key-value store.

        https://docs.apify.com/api/v2#/reference/key-value-stores/key-collection/get-list-of-keys

        Args:
            limit: Number of keys to be returned. Maximum value is 1000.
            exclusive_start_key: All keys up to this one (including) are skipped from the result.
            collection: The name of the collection in store schema to list keys from.
            prefix: The prefix of the keys to be listed.

        Returns:
            The list of keys in the key-value store matching the given arguments.
        """
        request_params = self._params(
            limit=limit,
            exclusiveStartKey=exclusive_start_key,
            collection=collection,
            prefix=prefix,
        )

        response = await self.http_client.call(
            url=self._url('keys'),
            method='GET',
            params=request_params,
            timeout_secs=_MEDIUM_TIMEOUT,
        )

        return parse_date_fields(pluck_data(jsonlib.loads(response.text)))

    async def get_record(self, key: str) -> dict | None:
        """Retrieve the given record from the key-value store.

        https://docs.apify.com/api/v2#/reference/key-value-stores/record/get-record

        Args:
            key: Key of the record to retrieve.

        Returns:
            The requested record, or None, if the record does not exist.
        """
        try:
            response = await self.http_client.call(
                url=self._url(f'records/{key}'),
                method='GET',
                params=self._params(),
            )

            return {
                'key': key,
                'value': maybe_parse_response(response),
                'content_type': response.headers['content-type'],
            }

        except ApifyApiError as exc:
            catch_not_found_or_throw(exc)

        return None

    async def record_exists(self, key: str) -> bool:
        """Check if given record is present in the key-value store.

        https://docs.apify.com/api/v2/key-value-store-record-head

        Args:
            key: Key of the record to check.

        Returns:
            True if the record exists, False otherwise.
        """
        try:
            response = await self.http_client.call(
                url=self._url(f'records/{key}'),
                method='HEAD',
                params=self._params(),
            )
        except ApifyApiError as exc:
            if exc.status_code == HTTPStatus.NOT_FOUND:
                return False

            raise

        return response.status_code == HTTPStatus.OK

    async def get_record_as_bytes(self, key: str) -> dict | None:
        """Retrieve the given record from the key-value store, without parsing it.

        https://docs.apify.com/api/v2#/reference/key-value-stores/record/get-record

        Args:
            key: Key of the record to retrieve.

        Returns:
            The requested record, or None, if the record does not exist.
        """
        try:
            response = await self.http_client.call(
                url=self._url(f'records/{key}'),
                method='GET',
                params=self._params(),
            )

            return {
                'key': key,
                'value': response.content,
                'content_type': response.headers['content-type'],
            }

        except ApifyApiError as exc:
            catch_not_found_or_throw(exc)

        return None

    @asynccontextmanager
    async def stream_record(self, key: str) -> AsyncIterator[dict | None]:
        """Retrieve the given record from the key-value store, as a stream.

        https://docs.apify.com/api/v2#/reference/key-value-stores/record/get-record

        Args:
            key: Key of the record to retrieve.

        Returns:
            The requested record as a context-managed streaming Response, or None, if the record does not exist.
        """
        response = None
        try:
            response = await self.http_client.call(
                url=self._url(f'records/{key}'),
                method='GET',
                params=self._params(),
                stream=True,
            )

            yield {
                'key': key,
                'value': response,
                'content_type': response.headers['content-type'],
            }

        except ApifyApiError as exc:
            catch_not_found_or_throw(exc)
            yield None
        finally:
            if response:
                await response.aclose()

    async def set_record(
        self,
        key: str,
        value: Any,
        content_type: str | None = None,
    ) -> None:
        """Set a value to the given record in the key-value store.

        https://docs.apify.com/api/v2#/reference/key-value-stores/record/put-record

        Args:
            key: The key of the record to save the value to.
            value: The value to save into the record.
            content_type: The content type of the saved value.
        """
        value, content_type = encode_key_value_store_record_value(value, content_type)

        headers = {'content-type': content_type}

        await self.http_client.call(
            url=self._url(f'records/{key}'),
            method='PUT',
            params=self._params(),
            data=value,
            headers=headers,
        )

    async def delete_record(self, key: str) -> None:
        """Delete the specified record from the key-value store.

        https://docs.apify.com/api/v2#/reference/key-value-stores/record/delete-record

        Args:
            key: The key of the record which to delete.
        """
        await self.http_client.call(
            url=self._url(f'records/{key}'),
            method='DELETE',
            params=self._params(),
            timeout_secs=_SMALL_TIMEOUT,
        )<|MERGE_RESOLUTION|>--- conflicted
+++ resolved
@@ -7,17 +7,12 @@
 
 from apify_shared.utils import filter_out_none_values_recursively, ignore_docs, parse_date_fields
 
-<<<<<<< HEAD
-from apify_client._errors import ApifyApiError
 from apify_client._utils import (
     catch_not_found_or_throw,
     encode_key_value_store_record_value,
     maybe_parse_response,
     pluck_data,
 )
-=======
-from apify_client._utils import catch_not_found_or_throw, encode_key_value_store_record_value, pluck_data
->>>>>>> b8802312
 from apify_client.clients.base import ResourceClient, ResourceClientAsync
 from apify_client.errors import ApifyApiError
 
