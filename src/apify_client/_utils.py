--- conflicted
+++ resolved
@@ -8,11 +8,7 @@
 from datetime import datetime, timezone
 from enum import Enum
 from http import HTTPStatus
-<<<<<<< HEAD
-from typing import Any, Awaitable, Callable, Dict, Generic, List, Optional, Tuple, TypeVar, cast
-=======
 from typing import TYPE_CHECKING, Any, Awaitable, Callable, Dict, Generic, List, Optional, Tuple, TypeVar, cast
->>>>>>> 4b21bf1f
 
 if TYPE_CHECKING:
     from ._errors import ApifyApiError
@@ -227,14 +223,11 @@
     return maybe_enum_member
 
 
-<<<<<<< HEAD
-=======
 def ignore_docs(method: T) -> T:
     """Mark that a method's documentation should not be rendered. Functionally, this decorator is a noop."""
     return method
 
 
->>>>>>> 4b21bf1f
 class ListPage(Generic[T]):
     """A single page of items returned from a list() method."""
 
