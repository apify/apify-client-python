# name: Check documentation status

# on: push

# jobs:
#   check_docs:
#     name: Check whether documentation is up-to-date
#     runs-on: ubuntu-20.04

#     steps:
#     - name: Checkout repository
#       uses: actions/checkout@v3

#     - name: Set up Python
#       uses: actions/setup-python@v4
#       with:
#         python-version: 3.8

#     - name: Install dependencies
#       run: make install-dev

<<<<<<< HEAD
#     - name: Check docs building
#       run: make check-docs
=======
    - name: Check async docstrings
      run: make check-async-docstrings

    - name: Check docs building
      run: make check-docs
>>>>>>> 9e7ebfa5
<|MERGE_RESOLUTION|>--- conflicted
+++ resolved
@@ -19,13 +19,8 @@
 #     - name: Install dependencies
 #       run: make install-dev
 
-<<<<<<< HEAD
-#     - name: Check docs building
-#       run: make check-docs
-=======
-    - name: Check async docstrings
-      run: make check-async-docstrings
+    # - name: Check async docstrings
+    #   run: make check-async-docstrings
 
-    - name: Check docs building
-      run: make check-docs
->>>>>>> 9e7ebfa5
+    # - name: Check docs building
+    #   run: make check-docs