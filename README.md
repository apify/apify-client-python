# Apify API client for Python

This will be an official client for [Apify API](https://www.apify.com/docs/api/v2).
It's still work in progress, so please don't use it yet!

<<<<<<< HEAD
TODO: write a proper README

=======
>>>>>>> eebde2a8
## Installation

Requires Python 3.7+

<<<<<<< HEAD
TODO: describe `pip install apify_client`, link to PyPI
=======
Right now the client is not available on PyPI yet, so you can install it only from the git repo.
To do that, run `pip install git+https://github.com/apify/apify-client-python.git`
>>>>>>> eebde2a8

## Development

### Environment

For local development, it is required to have Python 3.7 installed.

It is recommended to set up a virtual environment while developing this package to isolate your development environment,
however, due to the many varied ways Python can be installed and virtual environments can be set up,
this is left up to the developers to do themselves.

One recommended way is with the builtin `venv` module:

```bash
python3 -m venv .venv
source .venv/bin/activate
```

To improve on the experience, you can use [pyenv](https://github.com/pyenv/pyenv) to have an environment with a pinned Python version,
and [direnv](https://github.com/direnv/direnv) to automatically activate/deactivate the environment when you enter/exit the project folder.

### Dependencies

To install this package and its development dependencies, run `pip install -e '.[dev]'`

### Formatting

We use `autopep8` and `isort` to automatically format the code to a common format. To run the formatting, just run `./format.sh`.

### Linting and Testing

We use `flake8` for linting, `mypy` for type checking and `pytest` for unit testing. To run these tools, just run `./lint_and_test.sh`.<|MERGE_RESOLUTION|>--- conflicted
+++ resolved
@@ -3,21 +3,12 @@
 This will be an official client for [Apify API](https://www.apify.com/docs/api/v2).
 It's still work in progress, so please don't use it yet!
 
-<<<<<<< HEAD
-TODO: write a proper README
-
-=======
->>>>>>> eebde2a8
 ## Installation
 
 Requires Python 3.7+
 
-<<<<<<< HEAD
-TODO: describe `pip install apify_client`, link to PyPI
-=======
 Right now the client is not available on PyPI yet, so you can install it only from the git repo.
 To do that, run `pip install git+https://github.com/apify/apify-client-python.git`
->>>>>>> eebde2a8
 
 ## Development
 
