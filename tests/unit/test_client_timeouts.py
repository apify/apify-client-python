--- conflicted
+++ resolved
@@ -1,21 +1,10 @@
 from __future__ import annotations
 
-<<<<<<< HEAD
 from typing import TYPE_CHECKING, Any
 from unittest.mock import Mock
 
 import pytest
 from impit import Response, TimeoutException
-=======
-import time
-from functools import partial
-from typing import TYPE_CHECKING
-from unittest.mock import Mock
-
-import pytest
-import respx
-from werkzeug import Response as WerkzeugResponse
->>>>>>> d3d5923a
 
 from apify_client import ApifyClient
 from apify_client._http_client import HTTPClient, HTTPClientAsync
@@ -25,22 +14,15 @@
 from apify_client.clients.resource_clients import key_value_store as kvs
 
 if TYPE_CHECKING:
-<<<<<<< HEAD
     from collections.abc import Iterator
 
     from pytest_httpserver import HTTPServer
-=======
-    from httpx import Request, Response
-    from pytest_httpserver import HTTPServer
-    from werkzeug import Request as WerkzeugRequest
->>>>>>> d3d5923a
 
 
 class EndOfTestError(Exception):
     """Custom exception that is raised after the relevant part of the code is executed to stop the test."""
 
 
-<<<<<<< HEAD
 @pytest.fixture
 def patch_request(monkeypatch: pytest.MonkeyPatch) -> Iterator[list]:
     timeouts = []
@@ -59,9 +41,6 @@
 
 
 async def test_dynamic_timeout_async_client(monkeypatch: pytest.MonkeyPatch) -> None:
-=======
-async def test_dynamic_timeout_async_client(httpserver: HTTPServer) -> None:
->>>>>>> d3d5923a
     """Tests timeout values for request with retriable errors.
 
     Values should increase with each attempt, starting from initial call value and bounded by the client timeout value.
@@ -69,7 +48,6 @@
     should_raise_error = iter((True, True, True, False))
     call_timeout = 1
     client_timeout = 5
-<<<<<<< HEAD
     expected_timeouts = [call_timeout, 2, 4, client_timeout]
     retry_counter_mock = Mock()
 
@@ -90,46 +68,17 @@
 
     response = await HTTPClientAsync(timeout_secs=client_timeout).call(
         method='GET', url='http://placeholder.url/async_timeout', timeout_secs=call_timeout
-=======
-    expected_timeouts = iter((call_timeout, 2, 4, client_timeout))
-    retry_counter_mock = Mock()
-
-    def slow_handler(_request: WerkzeugRequest) -> WerkzeugResponse:
-        timeout = next(expected_timeouts)
-        should_raise = next(should_raise_error)
-        # Counter for retries
-        retry_counter_mock()
-
-        if should_raise:
-            # We expect longer than the client is willing to wait. This will cause a timeout on the client side.
-            time.sleep(timeout + 0.02)
-
-        return WerkzeugResponse('200 OK')
-
-    httpserver.expect_request('/async_timeout', method='GET').respond_with_handler(slow_handler)
-
-    server_url = str(httpserver.url_for('/async_timeout'))
-    response = await HTTPClientAsync(timeout_secs=client_timeout).call(
-        method='GET', url=server_url, timeout_secs=call_timeout
->>>>>>> d3d5923a
     )
 
     # Check that the retry counter was called the expected number of times
     # (4 times: 3 retries + 1 final successful call)
     assert retry_counter_mock.call_count == 4
-<<<<<<< HEAD
     assert timeouts == expected_timeouts
-=======
->>>>>>> d3d5923a
     # Check that the response is successful
     assert response.status_code == 200
 
 
-<<<<<<< HEAD
 def test_dynamic_timeout_sync_client(monkeypatch: pytest.MonkeyPatch) -> None:
-=======
-def test_dynamic_timeout_sync_client(httpserver: HTTPServer) -> None:
->>>>>>> d3d5923a
     """Tests timeout values for request with retriable errors.
 
     Values should increase with each attempt, starting from initial call value and bounded by the client timeout value.
@@ -137,7 +86,6 @@
     should_raise_error = iter((True, True, True, False))
     call_timeout = 1
     client_timeout = 5
-<<<<<<< HEAD
     expected_timeouts = [call_timeout, 2, 4, client_timeout]
     retry_counter_mock = Mock()
 
@@ -149,34 +97,6 @@
         should_raise = next(should_raise_error)
         if should_raise:
             raise TimeoutException
-=======
-    expected_timeouts = iter((call_timeout, 2, 4, client_timeout))
-    retry_counter_mock = Mock()
-
-    def slow_handler(_request: WerkzeugRequest) -> WerkzeugResponse:
-        timeout = next(expected_timeouts)
-        should_raise = next(should_raise_error)
-        # Counter for retries
-        retry_counter_mock()
-
-        if should_raise:
-            # We expect longer than the client is willing to wait. This will cause a timeout on the client side.
-            time.sleep(timeout + 0.02)
-
-        return WerkzeugResponse('200 OK')
-
-    httpserver.expect_request('/sync_timeout', method='GET').respond_with_handler(slow_handler)
-
-    server_url = str(httpserver.url_for('/sync_timeout'))
-
-    response = HTTPClient(timeout_secs=client_timeout).call(method='GET', url=server_url, timeout_secs=call_timeout)
-
-    # Check that the retry counter was called the expected number of times
-    # (4 times: 3 retries + 1 final successful call)
-    assert retry_counter_mock.call_count == 4
-    # Check that the response is successful
-    assert response.status_code == 200
->>>>>>> d3d5923a
 
         response = Response
         response.status_code = 200
