.PHONY: clean install-dev lint unit-tests type-check check-code format docs check-docs check-async-docstrings fix-async-docstrings check-changelog-entry

clean:
	rm -rf build dist .mypy_cache .pytest_cache src/*.egg-info __pycache__

install-dev:
	python -m pip install --upgrade pip
	pip install --upgrade setuptools wheel
	pip install --no-cache-dir -e ".[dev]"
	pre-commit install

lint:
	python3 -m flake8

unit-tests:
	python3 -m pytest -n auto -ra tests/unit

type-check:
	python3 -m mypy

<<<<<<< HEAD
check-code: lint check-async-docstrings type-check test
=======
check-code: lint check-async-docstrings type-check unit-tests
>>>>>>> 4b21bf1f

format:
	python3 -m isort src tests
	python3 -m autopep8 --in-place --recursive src tests

docs:
	./docs/res/build.sh

check-docs:
	./docs/res/check.sh

check-async-docstrings:
	python3 scripts/check_async_docstrings.py

fix-async-docstrings:
	python3 scripts/fix_async_docstrings.py

check-changelog-entry:
	python3 scripts/check_version_in_changelog.py<|MERGE_RESOLUTION|>--- conflicted
+++ resolved
@@ -18,11 +18,7 @@
 type-check:
 	python3 -m mypy
 
-<<<<<<< HEAD
-check-code: lint check-async-docstrings type-check test
-=======
 check-code: lint check-async-docstrings type-check unit-tests
->>>>>>> 4b21bf1f
 
 format:
 	python3 -m isort src tests
