--- conflicted
+++ resolved
@@ -25,22 +25,8 @@
         language: system
         pass_filenames: false
 
-<<<<<<< HEAD
-    - id: check-changelog
-      name: "Check whether current version is mentioned in changelog"
-      entry: "make check-changelog-entry"
-      language: system
-      pass_filenames: false
-=======
-      - id: check-docs
-        name: Check whether docs are up-to-date
-        entry: make check-docs
-        language: system
-        pass_filenames: false
-
       - id: check-changelog
         name: Check whether current version is mentioned in changelog
         entry: make check-changelog-entry
         language: system
-        pass_filenames: false
->>>>>>> e19245dd
+        pass_filenames: false