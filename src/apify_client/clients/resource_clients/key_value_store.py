from __future__ import annotations

import json as jsonlib
from contextlib import asynccontextmanager, contextmanager
from http import HTTPStatus
from typing import TYPE_CHECKING, Any
from urllib.parse import urlencode, urlparse, urlunparse

<<<<<<< HEAD
from apify_shared.utils import (
    create_storage_content_signature,
    filter_out_none_values_recursively,
    ignore_docs,
    parse_date_fields,
)

=======
>>>>>>> 1cec1eab
from apify_client._utils import (
    catch_not_found_or_throw,
    encode_key_value_store_record_value,
    filter_out_none_values_recursively,
    maybe_parse_response,
    parse_date_fields,
    pluck_data,
)
from apify_client.clients.base import ResourceClient, ResourceClientAsync
from apify_client.errors import ApifyApiError

if TYPE_CHECKING:
    from collections.abc import AsyncIterator, Iterator

    from apify_shared.consts import StorageGeneralAccess

_SMALL_TIMEOUT = 5  # For fast and common actions. Suitable for idempotent actions.
_MEDIUM_TIMEOUT = 30  # For actions that may take longer.


class KeyValueStoreClient(ResourceClient):
    """Sub-client for manipulating a single key-value store."""

    def __init__(self, *args: Any, **kwargs: Any) -> None:
        resource_path = kwargs.pop('resource_path', 'key-value-stores')
        super().__init__(*args, resource_path=resource_path, **kwargs)

    def get(self) -> dict | None:
        """Retrieve the key-value store.

        https://docs.apify.com/api/v2#/reference/key-value-stores/store-object/get-store

        Returns:
            The retrieved key-value store, or None if it does not exist.
        """
        return self._get(timeout_secs=_SMALL_TIMEOUT)

    def update(self, *, name: str | None = None, general_access: StorageGeneralAccess | None = None) -> dict:
        """Update the key-value store with specified fields.

        https://docs.apify.com/api/v2#/reference/key-value-stores/store-object/update-store

        Args:
            name: The new name for key-value store.
            general_access: Determines how others can access the key-value store.

        Returns:
            The updated key-value store.
        """
        updated_fields = {
            'name': name,
            'generalAccess': general_access,
        }

        return self._update(filter_out_none_values_recursively(updated_fields))

    def delete(self) -> None:
        """Delete the key-value store.

        https://docs.apify.com/api/v2#/reference/key-value-stores/store-object/delete-store
        """
        return self._delete(timeout_secs=_SMALL_TIMEOUT)

    def list_keys(
        self,
        *,
        limit: int | None = None,
        exclusive_start_key: str | None = None,
        collection: str | None = None,
        prefix: str | None = None,
    ) -> dict:
        """List the keys in the key-value store.

        https://docs.apify.com/api/v2#/reference/key-value-stores/key-collection/get-list-of-keys

        Args:
            limit: Number of keys to be returned. Maximum value is 1000.
            exclusive_start_key: All keys up to this one (including) are skipped from the result.
            collection: The name of the collection in store schema to list keys from.
            prefix: The prefix of the keys to be listed.

        Returns:
            The list of keys in the key-value store matching the given arguments.
        """
        request_params = self._params(
            limit=limit,
            exclusiveStartKey=exclusive_start_key,
            collection=collection,
            prefix=prefix,
        )

        response = self.http_client.call(
            url=self._url('keys'),
            method='GET',
            params=request_params,
            timeout_secs=_MEDIUM_TIMEOUT,
        )

        return parse_date_fields(pluck_data(jsonlib.loads(response.text)))

    def get_record(self, key: str) -> dict | None:
        """Retrieve the given record from the key-value store.

        https://docs.apify.com/api/v2#/reference/key-value-stores/record/get-record

        Args:
            key: Key of the record to retrieve.

        Returns:
            The requested record, or None, if the record does not exist.
        """
        try:
            response = self.http_client.call(
                url=self._url(f'records/{key}'),
                method='GET',
                params=self._params(),
            )

            return {
                'key': key,
                'value': maybe_parse_response(response),
                'content_type': response.headers['content-type'],
            }

        except ApifyApiError as exc:
            catch_not_found_or_throw(exc)

        return None

    def record_exists(self, key: str) -> bool:
        """Check if given record is present in the key-value store.

        https://docs.apify.com/api/v2/key-value-store-record-head

        Args:
            key: Key of the record to check.

        Returns:
            True if the record exists, False otherwise.
        """
        try:
            response = self.http_client.call(
                url=self._url(f'records/{key}'),
                method='HEAD',
                params=self._params(),
            )
        except ApifyApiError as exc:
            if exc.status_code == HTTPStatus.NOT_FOUND:
                return False

            raise

        return response.status_code == HTTPStatus.OK

    def get_record_as_bytes(self, key: str) -> dict | None:
        """Retrieve the given record from the key-value store, without parsing it.

        https://docs.apify.com/api/v2#/reference/key-value-stores/record/get-record

        Args:
            key: Key of the record to retrieve.

        Returns:
            The requested record, or None, if the record does not exist.
        """
        try:
            response = self.http_client.call(
                url=self._url(f'records/{key}'),
                method='GET',
                params=self._params(),
            )

            return {
                'key': key,
                'value': response.content,
                'content_type': response.headers['content-type'],
            }

        except ApifyApiError as exc:
            catch_not_found_or_throw(exc)

        return None

    @contextmanager
    def stream_record(self, key: str) -> Iterator[dict | None]:
        """Retrieve the given record from the key-value store, as a stream.

        https://docs.apify.com/api/v2#/reference/key-value-stores/record/get-record

        Args:
            key: Key of the record to retrieve.

        Returns:
            The requested record as a context-managed streaming Response, or None, if the record does not exist.
        """
        response = None
        try:
            response = self.http_client.call(
                url=self._url(f'records/{key}'),
                method='GET',
                params=self._params(),
                stream=True,
            )

            yield {
                'key': key,
                'value': response,
                'content_type': response.headers['content-type'],
            }

        except ApifyApiError as exc:
            catch_not_found_or_throw(exc)
            yield None
        finally:
            if response:
                response.close()

    def set_record(
        self,
        key: str,
        value: Any,
        content_type: str | None = None,
    ) -> None:
        """Set a value to the given record in the key-value store.

        https://docs.apify.com/api/v2#/reference/key-value-stores/record/put-record

        Args:
            key: The key of the record to save the value to.
            value: The value to save into the record.
            content_type: The content type of the saved value.
        """
        value, content_type = encode_key_value_store_record_value(value, content_type)

        headers = {'content-type': content_type}

        self.http_client.call(
            url=self._url(f'records/{key}'),
            method='PUT',
            params=self._params(),
            data=value,
            headers=headers,
        )

    def delete_record(self, key: str) -> None:
        """Delete the specified record from the key-value store.

        https://docs.apify.com/api/v2#/reference/key-value-stores/record/delete-record

        Args:
            key: The key of the record which to delete.
        """
        self.http_client.call(
            url=self._url(f'records/{key}'),
            method='DELETE',
            params=self._params(),
            timeout_secs=_SMALL_TIMEOUT,
        )

    def create_keys_public_url(
        self,
        *,
        limit: int | None = None,
        exclusive_start_key: str | None = None,
        collection: str | None = None,
        prefix: str | None = None,
        expires_in_millis: int | None = None,
    ) -> str:
        """Generate a URL that can be used to access key-value store keys.

        If the client has permission to access the key-value store's URL signing key,
        the URL will include a signature to verify its authenticity.

        You can optionally control how long the signed URL should be valid using the `expires_in_millis` option.
        This value sets the expiration duration in milliseconds from the time the URL is generated.
        If not provided, the URL will not expire.

        Any other options (like `limit` or `prefix`) will be included as query parameters in the URL.

        Returns:
            The public key-value store keys URL.
        """
        store = self.get()

        request_params = self._params(
            limit=limit,
            exclusive_start_key=exclusive_start_key,
            collection=collection,
            prefix=prefix,
        )

        if store and 'urlSigningSecretKey' in store:
            signature = create_storage_content_signature(
                resource_id=store['id'],
                url_signing_secret_key=store['urlSigningSecretKey'],
                expires_in_millis=expires_in_millis,
            )
            request_params['signature'] = signature

        keys_public_url = urlparse(self._url('keys'))

        filtered_params = {k: v for k, v in request_params.items() if v is not None}
        if filtered_params:
            keys_public_url = keys_public_url._replace(query=urlencode(filtered_params))

        return urlunparse(keys_public_url)


class KeyValueStoreClientAsync(ResourceClientAsync):
    """Async sub-client for manipulating a single key-value store."""

    def __init__(self, *args: Any, **kwargs: Any) -> None:
        resource_path = kwargs.pop('resource_path', 'key-value-stores')
        super().__init__(*args, resource_path=resource_path, **kwargs)

    async def get(self) -> dict | None:
        """Retrieve the key-value store.

        https://docs.apify.com/api/v2#/reference/key-value-stores/store-object/get-store

        Returns:
            The retrieved key-value store, or None if it does not exist.
        """
        return await self._get(timeout_secs=_SMALL_TIMEOUT)

    async def update(self, *, name: str | None = None, general_access: StorageGeneralAccess | None = None) -> dict:
        """Update the key-value store with specified fields.

        https://docs.apify.com/api/v2#/reference/key-value-stores/store-object/update-store

        Args:
            name: The new name for key-value store.
            general_access: Determines how others can access the key-value store.

        Returns:
            The updated key-value store.
        """
        updated_fields = {
            'name': name,
            'generalAccess': general_access,
        }

        return await self._update(filter_out_none_values_recursively(updated_fields))

    async def delete(self) -> None:
        """Delete the key-value store.

        https://docs.apify.com/api/v2#/reference/key-value-stores/store-object/delete-store
        """
        return await self._delete(timeout_secs=_SMALL_TIMEOUT)

    async def list_keys(
        self,
        *,
        limit: int | None = None,
        exclusive_start_key: str | None = None,
        collection: str | None = None,
        prefix: str | None = None,
    ) -> dict:
        """List the keys in the key-value store.

        https://docs.apify.com/api/v2#/reference/key-value-stores/key-collection/get-list-of-keys

        Args:
            limit: Number of keys to be returned. Maximum value is 1000.
            exclusive_start_key: All keys up to this one (including) are skipped from the result.
            collection: The name of the collection in store schema to list keys from.
            prefix: The prefix of the keys to be listed.

        Returns:
            The list of keys in the key-value store matching the given arguments.
        """
        request_params = self._params(
            limit=limit,
            exclusiveStartKey=exclusive_start_key,
            collection=collection,
            prefix=prefix,
        )

        response = await self.http_client.call(
            url=self._url('keys'),
            method='GET',
            params=request_params,
            timeout_secs=_MEDIUM_TIMEOUT,
        )

        return parse_date_fields(pluck_data(jsonlib.loads(response.text)))

    async def get_record(self, key: str) -> dict | None:
        """Retrieve the given record from the key-value store.

        https://docs.apify.com/api/v2#/reference/key-value-stores/record/get-record

        Args:
            key: Key of the record to retrieve.

        Returns:
            The requested record, or None, if the record does not exist.
        """
        try:
            response = await self.http_client.call(
                url=self._url(f'records/{key}'),
                method='GET',
                params=self._params(),
            )

            return {
                'key': key,
                'value': maybe_parse_response(response),
                'content_type': response.headers['content-type'],
            }

        except ApifyApiError as exc:
            catch_not_found_or_throw(exc)

        return None

    async def record_exists(self, key: str) -> bool:
        """Check if given record is present in the key-value store.

        https://docs.apify.com/api/v2/key-value-store-record-head

        Args:
            key: Key of the record to check.

        Returns:
            True if the record exists, False otherwise.
        """
        try:
            response = await self.http_client.call(
                url=self._url(f'records/{key}'),
                method='HEAD',
                params=self._params(),
            )
        except ApifyApiError as exc:
            if exc.status_code == HTTPStatus.NOT_FOUND:
                return False

            raise

        return response.status_code == HTTPStatus.OK

    async def get_record_as_bytes(self, key: str) -> dict | None:
        """Retrieve the given record from the key-value store, without parsing it.

        https://docs.apify.com/api/v2#/reference/key-value-stores/record/get-record

        Args:
            key: Key of the record to retrieve.

        Returns:
            The requested record, or None, if the record does not exist.
        """
        try:
            response = await self.http_client.call(
                url=self._url(f'records/{key}'),
                method='GET',
                params=self._params(),
            )

            return {
                'key': key,
                'value': response.content,
                'content_type': response.headers['content-type'],
            }

        except ApifyApiError as exc:
            catch_not_found_or_throw(exc)

        return None

    @asynccontextmanager
    async def stream_record(self, key: str) -> AsyncIterator[dict | None]:
        """Retrieve the given record from the key-value store, as a stream.

        https://docs.apify.com/api/v2#/reference/key-value-stores/record/get-record

        Args:
            key: Key of the record to retrieve.

        Returns:
            The requested record as a context-managed streaming Response, or None, if the record does not exist.
        """
        response = None
        try:
            response = await self.http_client.call(
                url=self._url(f'records/{key}'),
                method='GET',
                params=self._params(),
                stream=True,
            )

            yield {
                'key': key,
                'value': response,
                'content_type': response.headers['content-type'],
            }

        except ApifyApiError as exc:
            catch_not_found_or_throw(exc)
            yield None
        finally:
            if response:
                await response.aclose()

    async def set_record(
        self,
        key: str,
        value: Any,
        content_type: str | None = None,
    ) -> None:
        """Set a value to the given record in the key-value store.

        https://docs.apify.com/api/v2#/reference/key-value-stores/record/put-record

        Args:
            key: The key of the record to save the value to.
            value: The value to save into the record.
            content_type: The content type of the saved value.
        """
        value, content_type = encode_key_value_store_record_value(value, content_type)

        headers = {'content-type': content_type}

        await self.http_client.call(
            url=self._url(f'records/{key}'),
            method='PUT',
            params=self._params(),
            data=value,
            headers=headers,
        )

    async def delete_record(self, key: str) -> None:
        """Delete the specified record from the key-value store.

        https://docs.apify.com/api/v2#/reference/key-value-stores/record/delete-record

        Args:
            key: The key of the record which to delete.
        """
        await self.http_client.call(
            url=self._url(f'records/{key}'),
            method='DELETE',
            params=self._params(),
            timeout_secs=_SMALL_TIMEOUT,
        )

    async def create_keys_public_url(
        self,
        *,
        limit: int | None = None,
        exclusive_start_key: str | None = None,
        collection: str | None = None,
        prefix: str | None = None,
        expires_in_millis: int | None = None,
    ) -> str:
        """Generate a URL that can be used to access key-value store keys.

        If the client has permission to access the key-value store's URL signing key,
        the URL will include a signature to verify its authenticity.

        You can optionally control how long the signed URL should be valid using the `expires_in_millis` option.
        This value sets the expiration duration in milliseconds from the time the URL is generated.
        If not provided, the URL will not expire.

        Any other options (like `limit` or `prefix`) will be included as query parameters in the URL.

        Returns:
            The public key-value store keys URL.
        """
        store = await self.get()

        keys_public_url = urlparse(self._url('keys'))

        request_params = self._params(
            limit=limit,
            exclusive_start_key=exclusive_start_key,
            collection=collection,
            prefix=prefix,
        )

        if store and 'urlSigningSecretKey' in store:
            signature = create_storage_content_signature(
                resource_id=store['id'],
                url_signing_secret_key=store['urlSigningSecretKey'],
                expires_in_millis=expires_in_millis,
            )
            request_params['signature'] = signature

        keys_public_url = urlparse(self._url('keys'))
        filtered_params = {k: v for k, v in request_params.items() if v is not None}
        if filtered_params:
            keys_public_url = keys_public_url._replace(query=urlencode(filtered_params))

        return urlunparse(keys_public_url)<|MERGE_RESOLUTION|>--- conflicted
+++ resolved
@@ -6,7 +6,6 @@
 from typing import TYPE_CHECKING, Any
 from urllib.parse import urlencode, urlparse, urlunparse
 
-<<<<<<< HEAD
 from apify_shared.utils import (
     create_storage_content_signature,
     filter_out_none_values_recursively,
@@ -14,8 +13,6 @@
     parse_date_fields,
 )
 
-=======
->>>>>>> 1cec1eab
 from apify_client._utils import (
     catch_not_found_or_throw,
     encode_key_value_store_record_value,
