from typing import Any, Dict, Optional

<<<<<<< HEAD
from ..._utils import _encode_key_value_store_record_value, _make_async_docs, _parse_date_fields, _pluck_data, _to_safe_id
from ..base import ActorJobBaseClient, ActorJobBaseClientAsync
from .dataset import DatasetClient, DatasetClientAsync
from .key_value_store import KeyValueStoreClient, KeyValueStoreClientAsync
from .log import LogClient, LogClientAsync
from .request_queue import RequestQueueClient, RequestQueueClientAsync
=======
from ..._utils import _encode_key_value_store_record_value, _filter_out_none_values_recursively, _parse_date_fields, _pluck_data, _to_safe_id
from ..base import ActorJobBaseClient
from .dataset import DatasetClient
from .key_value_store import KeyValueStoreClient
from .log import LogClient
from .request_queue import RequestQueueClient
>>>>>>> 65b76bbe


class RunClient(ActorJobBaseClient):
    """Sub-client for manipulating a single actor run."""

    def __init__(self, *args: Any, **kwargs: Any) -> None:
        """Initialize the RunClient."""
        resource_path = kwargs.pop('resource_path', 'actor-runs')
        super().__init__(*args, resource_path=resource_path, **kwargs)

    def get(self) -> Optional[Dict]:
        """Return information about the actor run.

        https://docs.apify.com/api/v2#/reference/actor-runs/run-object/get-run

        Returns:
            dict: The retrieved actor run data
        """
        return self._get()

    def update(self, *, status_message: Optional[str] = None) -> Dict:
        """Update the run with the specified fields.

        https://docs.apify.com/api/v2#/reference/actor-runs/run-object/update-run

        Args:
            status_message (str, optional): The new status message for the run

        Returns:
            dict: The updated run
        """
        updated_fields = {
            'statusMessage': status_message,
        }

        return self._update(_filter_out_none_values_recursively(updated_fields))

    def abort(self, *, gracefully: Optional[bool] = None) -> Dict:
        """Abort the actor run which is starting or currently running and return its details.

        https://docs.apify.com/api/v2#/reference/actor-runs/abort-run/abort-run

        Args:
            gracefully (bool, optional): If True, the actor run will abort gracefully.
                It will send ``aborting`` and ``persistStates`` events into the run and force-stop the run after 30 seconds.
                It is helpful in cases where you plan to resurrect the run later.

        Returns:
            dict: The data of the aborted actor run
        """
        return self._abort(gracefully=gracefully)

    def wait_for_finish(self, *, wait_secs: Optional[int] = None) -> Optional[Dict]:
        """Wait synchronously until the run finishes or the server times out.

        Args:
            wait_secs (int, optional): how long does the client wait for run to finish. None for indefinite.

        Returns:
            dict, optional: The actor run data. If the status on the object is not one of the terminal statuses
                (SUCEEDED, FAILED, TIMED_OUT, ABORTED), then the run has not yet finished.
        """
        return self._wait_for_finish(wait_secs=wait_secs)

    def metamorph(
        self,
        *,
        target_actor_id: str,
        target_actor_build: Optional[str] = None,
        run_input: Optional[Any] = None,
        content_type: Optional[str] = None,
    ) -> Dict:
        """Transform an actor run into a run of another actor with a new input.

        https://docs.apify.com/api/v2#/reference/actor-runs/metamorph-run/metamorph-run

        Args:
            target_actor_id (str): ID of the target actor that the run should be transformed into
            target_actor_build (str, optional): The build of the target actor. It can be either a build tag or build number.
                By default, the run uses the build specified in the default run configuration for the target actor (typically the latest build).
            run_input (Any, optional): The input to pass to the new run.
            content_type (str, optional): The content type of the input.

        Returns:
            dict: The actor run data.
        """
        run_input, content_type = _encode_key_value_store_record_value(run_input, content_type)

        safe_target_actor_id = _to_safe_id(target_actor_id)

        request_params = self._params(
            targetActorId=safe_target_actor_id,
            build=target_actor_build,
        )

        response = self.http_client.call(
            url=self._url('metamorph'),
            method='POST',
            headers={'content-type': content_type},
            data=run_input,
            params=request_params,
        )

        return _parse_date_fields(_pluck_data(response.json()))

    def resurrect(self) -> Dict:
        """Resurrect a finished actor run.

        Only finished runs, i.e. runs with status FINISHED, FAILED, ABORTED and TIMED-OUT can be resurrected.
        Run status will be updated to RUNNING and its container will be restarted with the same default storages.

        https://docs.apify.com/api/v2#/reference/actor-runs/resurrect-run/resurrect-run

        Returns:
            dict: The actor run data.
        """
        response = self.http_client.call(
            url=self._url('resurrect'),
            method='POST',
            params=self._params(),
        )

        return _parse_date_fields(_pluck_data(response.json()))

    def dataset(self) -> DatasetClient:
        """Get the client for the default dataset of the actor run.

        https://docs.apify.com/api/v2#/reference/actors/last-run-object-and-its-storages

        Returns:
            DatasetClient: A client allowing access to the default dataset of this actor run.
        """
        return DatasetClient(
            **self._sub_resource_init_options(resource_path='dataset'),
        )

    def key_value_store(self) -> KeyValueStoreClient:
        """Get the client for the default key-value store of the actor run.

        https://docs.apify.com/api/v2#/reference/actors/last-run-object-and-its-storages

        Returns:
            KeyValueStoreClient: A client allowing access to the default key-value store of this actor run.
        """
        return KeyValueStoreClient(
            **self._sub_resource_init_options(resource_path='key-value-store'),
        )

    def request_queue(self) -> RequestQueueClient:
        """Get the client for the default request queue of the actor run.

        https://docs.apify.com/api/v2#/reference/actors/last-run-object-and-its-storages

        Returns:
            RequestQueueClient: A client allowing access to the default request_queue of this actor run.
        """
        return RequestQueueClient(
            **self._sub_resource_init_options(resource_path='request-queue'),
        )

    def log(self) -> LogClient:
        """Get the client for the log of the actor run.

        https://docs.apify.com/api/v2#/reference/actors/last-run-object-and-its-storages

        Returns:
            LogClient: A client allowing access to the log of this actor run.
        """
        return LogClient(
            **self._sub_resource_init_options(resource_path='log'),
        )


class RunClientAsync(ActorJobBaseClientAsync):
    """Async sub-client for manipulating a single actor run."""

    def __init__(self, *args: Any, **kwargs: Any) -> None:
        """Initialize the RunClientAsync."""
        resource_path = kwargs.pop('resource_path', 'actor-runs')
        super().__init__(*args, resource_path=resource_path, **kwargs)

    @_make_async_docs(src=RunClient.get)
    async def get(self) -> Optional[Dict]:
        return await self._get()

    @_make_async_docs(src=RunClient.abort)
    async def abort(self, *, gracefully: Optional[bool] = None) -> Dict:
        return await self._abort(gracefully=gracefully)

    @_make_async_docs(src=RunClient.wait_for_finish)
    async def wait_for_finish(self, *, wait_secs: Optional[int] = None) -> Optional[Dict]:
        return await self._wait_for_finish(wait_secs=wait_secs)

    @_make_async_docs(src=RunClient.metamorph)
    async def metamorph(
        self,
        *,
        target_actor_id: str,
        target_actor_build: Optional[str] = None,
        run_input: Optional[Any] = None,
        content_type: Optional[str] = None,
    ) -> Dict:
        run_input, content_type = _encode_key_value_store_record_value(run_input, content_type)

        safe_target_actor_id = _to_safe_id(target_actor_id)

        request_params = self._params(
            targetActorId=safe_target_actor_id,
            build=target_actor_build,
        )

        response = await self.http_client.call(
            url=self._url('metamorph'),
            method='POST',
            headers={'content-type': content_type},
            data=run_input,
            params=request_params,
        )

        return _parse_date_fields(_pluck_data(response.json()))

    @_make_async_docs(src=RunClient.resurrect)
    async def resurrect(self) -> Dict:
        response = await self.http_client.call(
            url=self._url('resurrect'),
            method='POST',
            params=self._params(),
        )

        return _parse_date_fields(_pluck_data(response.json()))

    @_make_async_docs(src=RunClient.dataset)
    def dataset(self) -> DatasetClientAsync:
        return DatasetClientAsync(
            **self._sub_resource_init_options(resource_path='dataset'),
        )

    @_make_async_docs(src=RunClient.key_value_store)
    def key_value_store(self) -> KeyValueStoreClientAsync:
        return KeyValueStoreClientAsync(
            **self._sub_resource_init_options(resource_path='key-value-store'),
        )

    @_make_async_docs(src=RunClient.request_queue)
    def request_queue(self) -> RequestQueueClientAsync:
        return RequestQueueClientAsync(
            **self._sub_resource_init_options(resource_path='request-queue'),
        )

    @_make_async_docs(src=RunClient.log)
    def log(self) -> LogClientAsync:
        return LogClientAsync(
            **self._sub_resource_init_options(resource_path='log'),
        )<|MERGE_RESOLUTION|>--- conflicted
+++ resolved
@@ -1,20 +1,18 @@
 from typing import Any, Dict, Optional
 
-<<<<<<< HEAD
-from ..._utils import _encode_key_value_store_record_value, _make_async_docs, _parse_date_fields, _pluck_data, _to_safe_id
+from ..._utils import (
+    _encode_key_value_store_record_value,
+    _filter_out_none_values_recursively,
+    _make_async_docs,
+    _parse_date_fields,
+    _pluck_data,
+    _to_safe_id,
+)
 from ..base import ActorJobBaseClient, ActorJobBaseClientAsync
 from .dataset import DatasetClient, DatasetClientAsync
 from .key_value_store import KeyValueStoreClient, KeyValueStoreClientAsync
 from .log import LogClient, LogClientAsync
 from .request_queue import RequestQueueClient, RequestQueueClientAsync
-=======
-from ..._utils import _encode_key_value_store_record_value, _filter_out_none_values_recursively, _parse_date_fields, _pluck_data, _to_safe_id
-from ..base import ActorJobBaseClient
-from .dataset import DatasetClient
-from .key_value_store import KeyValueStoreClient
-from .log import LogClient
-from .request_queue import RequestQueueClient
->>>>>>> 65b76bbe
 
 
 class RunClient(ActorJobBaseClient):
@@ -199,6 +197,14 @@
     @_make_async_docs(src=RunClient.get)
     async def get(self) -> Optional[Dict]:
         return await self._get()
+
+    @_make_async_docs(src=RunClient.update)
+    async def update(self, *, status_message: Optional[str] = None) -> Dict:
+        updated_fields = {
+            'statusMessage': status_message,
+        }
+
+        return await self._update(_filter_out_none_values_recursively(updated_fields))
 
     @_make_async_docs(src=RunClient.abort)
     async def abort(self, *, gracefully: Optional[bool] = None) -> Dict:
