--- conflicted
+++ resolved
@@ -1,14 +1,6 @@
 version = 1
 revision = 3
-<<<<<<< HEAD
 requires-python = ">=3.10"
-=======
-requires-python = ">=3.9"
-resolution-markers = [
-    "python_full_version >= '3.10'",
-    "python_full_version < '3.10'",
-]
->>>>>>> 61f84e1a
 
 [[package]]
 name = "anyio"
@@ -27,7 +19,7 @@
 
 [[package]]
 name = "apify-client"
-version = "1.12.2"
+version = "1.12.3"
 source = { editable = "." }
 dependencies = [
     { name = "apify-shared" },
