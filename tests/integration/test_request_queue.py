import random
import string

from apify_client import ApifyClient, ApifyClientAsync


def random_string(length: int = 10) -> str:
    return ''.join(random.choice(string.ascii_letters) for _ in range(length))


def random_queue_name() -> str:
    return f'python-client-test-queue-{random_string(5)}'


class TestRequestQueueSync:
    def test_request_queue_lock(self, apify_client: ApifyClient) -> None:
        created_queue = apify_client.request_queues().get_or_create(name=random_queue_name())
        queue = apify_client.request_queue(created_queue['id'], client_key=random_string(10))

        # Add requests and check if correct number of requests was locked
        for i in range(15):
<<<<<<< HEAD
            queue.add_request({'url': f'http://test-lock.com/{i}', 'uniqueKey': f'http://test-lock.com/{i}'})
=======
            queue.add_request({'url': f'http://example.com/{i}', 'uniqueKey': f'http://example.com/{i}'})
>>>>>>> dc78d6b5
        locked_requests_list = queue.list_and_lock_head(limit=10, lock_secs=10)
        locked_requests = locked_requests_list['items']
        for locked_request in locked_requests:
            assert locked_request['lockExpiresAt'] is not None

        # Check if the delete request works
        queue.delete_request_lock(locked_requests[1]['id'])
        delete_lock_request = queue.get_request(locked_requests[1]['id'])
        assert delete_lock_request.get('lockExpiresAt') is None  # type: ignore
        queue.delete_request_lock(locked_requests[2]['id'], forefront=True)
        delete_lock_request2 = queue.get_request(locked_requests[2]['id'])
        assert delete_lock_request2.get('lockExpiresAt') is None  # type: ignore

        # Check if the prolong request works
        assert queue.prolong_request_lock(locked_requests[3]['id'], lock_secs=15)['lockExpiresAt'] is not None

        queue.delete()
        assert apify_client.request_queue(created_queue['id']).get() is None

    def test_request_batch_operations(self, apify_client: ApifyClient) -> None:
        created_queue = apify_client.request_queues().get_or_create(name=random_queue_name())
        queue = apify_client.request_queue(created_queue['id'])
        requests_to_add = [{'url': f'http://test-batch.com/{i}', 'uniqueKey': f'http://test-batch.com/{i}'} for i in range(60)]
        added_requests = queue.batch_add_requests(requests_to_add)
        assert len(added_requests.get('processedRequests', [])) > 0
        requuests_in_queue = queue.list_requests()
        assert len(requuests_in_queue['items']) == len(added_requests['processedRequests'])
        requests_to_delete = requuests_in_queue['items'][:20]
        delete_response = queue.batch_delete_requests([{'uniqueKey': req.get('uniqueKey')} for req in requests_to_delete])
        requuests_in_queue2 = queue.list_requests()
        assert len(requuests_in_queue2['items']) == 60 - len(delete_response['processedRequests'])
        queue.delete()


class TestRequestQueueAsync:
    async def test_request_queue_lock(self, apify_client_async: ApifyClientAsync) -> None:
        created_queue = await apify_client_async.request_queues().get_or_create(name=random_queue_name())
        queue = apify_client_async.request_queue(created_queue['id'], client_key=random_string(10))

        # Add requests and check if correct number of requests was locked
        for i in range(15):
<<<<<<< HEAD
            await queue.add_request({'url': f'http://test-lock.com/{i}', 'uniqueKey': f'http://test-lock.com/{i}'})
=======
            await queue.add_request({'url': f'http://example.com/{i}', 'uniqueKey': f'http://example.com/{i}'})
>>>>>>> dc78d6b5
        locked_requests_list = await queue.list_and_lock_head(limit=10, lock_secs=10)
        locked_requests = locked_requests_list['items']
        for locked_request in locked_requests:
            assert locked_request['lockExpiresAt'] is not None

        # Check if the delete request works
        await queue.delete_request_lock(locked_requests[1]['id'])
        delete_lock_request = await queue.get_request(locked_requests[1]['id'])
        assert delete_lock_request.get('lockExpiresAt') is None  # type: ignore
        await queue.delete_request_lock(locked_requests[2]['id'], forefront=True)
        delete_lock_request2 = await queue.get_request(locked_requests[2]['id'])
        assert delete_lock_request2.get('lockExpiresAt') is None  # type: ignore

        # Check if the prolong request works
        prolonged_request = await queue.prolong_request_lock(locked_requests[3]['id'], lock_secs=15)
        assert prolonged_request['lockExpiresAt'] is not None

        await queue.delete()
        assert await apify_client_async.request_queue(created_queue['id']).get() is None

    async def test_request_batch_operations(self, apify_client_async: ApifyClientAsync) -> None:
        created_queue = await apify_client_async.request_queues().get_or_create(name=random_queue_name())
        queue = apify_client_async.request_queue(created_queue['id'])
        requests_to_add = [{'url': f'http://test-batch.com/{i}', 'uniqueKey': f'http://test-batch.com/{i}'} for i in range(60)]
        added_requests = await queue.batch_add_requests(requests_to_add)
        assert len(added_requests.get('processedRequests', [])) > 0
        requuests_in_queue = await queue.list_requests()
        assert len(requuests_in_queue['items']) == len(added_requests['processedRequests'])
        requests_to_delete = requuests_in_queue['items'][:20]
        delete_response = await queue.batch_delete_requests([{'uniqueKey': req.get('uniqueKey')} for req in requests_to_delete])
        requuests_in_queue2 = await queue.list_requests()
        assert len(requuests_in_queue2['items']) == 60 - len(delete_response['processedRequests'])
        await queue.delete()<|MERGE_RESOLUTION|>--- conflicted
+++ resolved
@@ -19,11 +19,7 @@
 
         # Add requests and check if correct number of requests was locked
         for i in range(15):
-<<<<<<< HEAD
             queue.add_request({'url': f'http://test-lock.com/{i}', 'uniqueKey': f'http://test-lock.com/{i}'})
-=======
-            queue.add_request({'url': f'http://example.com/{i}', 'uniqueKey': f'http://example.com/{i}'})
->>>>>>> dc78d6b5
         locked_requests_list = queue.list_and_lock_head(limit=10, lock_secs=10)
         locked_requests = locked_requests_list['items']
         for locked_request in locked_requests:
@@ -46,15 +42,20 @@
     def test_request_batch_operations(self, apify_client: ApifyClient) -> None:
         created_queue = apify_client.request_queues().get_or_create(name=random_queue_name())
         queue = apify_client.request_queue(created_queue['id'])
-        requests_to_add = [{'url': f'http://test-batch.com/{i}', 'uniqueKey': f'http://test-batch.com/{i}'} for i in range(60)]
+
+        # Add requests to queue and check if they were added
+        requests_to_add = [{'url': f'http://test-batch.com/{i}', 'uniqueKey': f'http://test-batch.com/{i}'} for i in range(25)]
         added_requests = queue.batch_add_requests(requests_to_add)
         assert len(added_requests.get('processedRequests', [])) > 0
         requuests_in_queue = queue.list_requests()
         assert len(requuests_in_queue['items']) == len(added_requests['processedRequests'])
+
+        # Delete requests from queue and check if they were deleted
         requests_to_delete = requuests_in_queue['items'][:20]
         delete_response = queue.batch_delete_requests([{'uniqueKey': req.get('uniqueKey')} for req in requests_to_delete])
         requuests_in_queue2 = queue.list_requests()
-        assert len(requuests_in_queue2['items']) == 60 - len(delete_response['processedRequests'])
+        assert len(requuests_in_queue2['items']) == 25 - len(delete_response['processedRequests'])
+
         queue.delete()
 
 
@@ -65,11 +66,7 @@
 
         # Add requests and check if correct number of requests was locked
         for i in range(15):
-<<<<<<< HEAD
             await queue.add_request({'url': f'http://test-lock.com/{i}', 'uniqueKey': f'http://test-lock.com/{i}'})
-=======
-            await queue.add_request({'url': f'http://example.com/{i}', 'uniqueKey': f'http://example.com/{i}'})
->>>>>>> dc78d6b5
         locked_requests_list = await queue.list_and_lock_head(limit=10, lock_secs=10)
         locked_requests = locked_requests_list['items']
         for locked_request in locked_requests:
@@ -93,13 +90,18 @@
     async def test_request_batch_operations(self, apify_client_async: ApifyClientAsync) -> None:
         created_queue = await apify_client_async.request_queues().get_or_create(name=random_queue_name())
         queue = apify_client_async.request_queue(created_queue['id'])
-        requests_to_add = [{'url': f'http://test-batch.com/{i}', 'uniqueKey': f'http://test-batch.com/{i}'} for i in range(60)]
+
+        # Add requests to queue and check if they were added
+        requests_to_add = [{'url': f'http://test-batch.com/{i}', 'uniqueKey': f'http://test-batch.com/{i}'} for i in range(25)]
         added_requests = await queue.batch_add_requests(requests_to_add)
         assert len(added_requests.get('processedRequests', [])) > 0
         requuests_in_queue = await queue.list_requests()
         assert len(requuests_in_queue['items']) == len(added_requests['processedRequests'])
+
+        # Delete requests from queue and check if they were deleted
         requests_to_delete = requuests_in_queue['items'][:20]
         delete_response = await queue.batch_delete_requests([{'uniqueKey': req.get('uniqueKey')} for req in requests_to_delete])
         requuests_in_queue2 = await queue.list_requests()
-        assert len(requuests_in_queue2['items']) == 60 - len(delete_response['processedRequests'])
+        assert len(requuests_in_queue2['items']) == 25 - len(delete_response['processedRequests'])
+
         await queue.delete()