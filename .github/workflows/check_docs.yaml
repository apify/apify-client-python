--- conflicted
+++ resolved
@@ -1,13 +1,5 @@
-# name: Check documentation status
+name: Check documentation status
 
-<<<<<<< HEAD
-# on: push
-
-# jobs:
-#   check_docs:
-#     name: Check whether documentation is up-to-date
-#     runs-on: ubuntu-20.04
-=======
 on:
   workflow_call:
 
@@ -15,30 +7,21 @@
   check_docs:
     name: Check whether documentation is up-to-date
     runs-on: ubuntu-latest
->>>>>>> 4b21bf1f
 
-#     steps:
-#     - name: Checkout repository
-#       uses: actions/checkout@v3
+    steps:
+    - name: Checkout repository
+      uses: actions/checkout@v3
 
-#     - name: Set up Python
-#       uses: actions/setup-python@v4
-#       with:
-#         python-version: 3.8
+    - name: Set up Python
+      uses: actions/setup-python@v4
+      with:
+        python-version: 3.8
 
-#     - name: Install dependencies
-#       run: make install-dev
+    - name: Install dependencies
+      run: make install-dev
 
-<<<<<<< HEAD
-    # - name: Check async docstrings
-    #   run: make check-async-docstrings
-
-    # - name: Check docs building
-    #   run: make check-docs
-=======
     - name: Check async docstrings
       run: make check-async-docstrings
 
     - name: Check docs building
-      run: make check-docs
->>>>>>> 4b21bf1f
+      run: make check-docs