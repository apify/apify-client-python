[project]
name = "apify_client"
version = "1.2.0"
description = "Apify API client for Python"
readme = "README.md"
license = {text = "Apache Software License"}
authors = [
    {name = "Apify Technologies s.r.o.", email = "support@apify.com" }
]
keywords = ["apify", "api", "client", "scraping", "automation"]

classifiers = [
    "Development Status :: 5 - Production/Stable",
    "Intended Audience :: Developers",
    "License :: OSI Approved :: Apache Software License",
    "Operating System :: OS Independent",
    "Programming Language :: Python :: 3.8",
    "Programming Language :: Python :: 3.9",
    "Programming Language :: Python :: 3.10",
    "Programming Language :: Python :: 3.11",
    "Topic :: Software Development :: Libraries",
]

requires-python = ">=3.8"
dependencies = [
    "httpx ~= 0.24.1"
]

[project.optional-dependencies]
dev = [
    "autopep8 ~= 2.0.2",
    "build ~= 0.10.0",
    "flake8 ~= 6.0.0",
    "flake8-bugbear ~= 23.5.9",
    "flake8-commas ~= 2.1.0",
    "flake8-comprehensions ~= 3.12.0",
    "flake8-datetimez ~= 20.10.0",
    "flake8-docstrings ~= 1.7.0",
    "flake8-isort ~= 6.0.0",
    "flake8-noqa ~= 1.3.1",
    "flake8-pytest-style ~= 1.7.2",
    "flake8-quotes ~= 3.3.2",
    "flake8-unused-arguments ~= 0.0.13",
    "isort ~= 5.12.0",
    "mypy ~= 1.3.0",
    "pep8-naming ~= 0.13.3",
<<<<<<< HEAD
    "pre-commit ~= 3.3.1",
    "pydoc-markdown ~= 4.6.4",
=======
    "pre-commit ~= 3.3.2",
>>>>>>> e8a84af3
    "pytest ~= 7.3.1",
    "pytest-asyncio ~= 0.21.0",
    "pytest-only ~= 2.0.0",
    "pytest-randomly ~= 3.12.0",
    "pytest-timeout ~= 2.1.0",
    "pytest-xdist ~= 3.3.1",
    "redbaron ~= 0.9.2",
    "twine ~= 4.0.2",
]

[project.urls]
"Homepage" = "https://docs.apify.com/api/client/python/"
"Documentation" = "https://docs.apify.com/api/client/python/"
"Source" = "https://github.com/apify/apify-client-python"
"Issue tracker" = "https://github.com/apify/apify-client-python/issues"
"Changelog" = "https://github.com/apify/apify-client-python/blob/master/CHANGELOG.md"
"Apify Homepage" = "https://apify.com"

[build-system]
requires = ["setuptools>=64.0.0", "wheel"]
build-backend = "setuptools.build_meta"

[tool.setuptools.packages.find]
where = ["src"]
include = ["apify_client*"]

[tool.setuptools.package-data]
apify_client = ["py.typed"]<|MERGE_RESOLUTION|>--- conflicted
+++ resolved
@@ -44,12 +44,8 @@
     "isort ~= 5.12.0",
     "mypy ~= 1.3.0",
     "pep8-naming ~= 0.13.3",
-<<<<<<< HEAD
-    "pre-commit ~= 3.3.1",
+    "pre-commit ~= 3.3.2",
     "pydoc-markdown ~= 4.6.4",
-=======
-    "pre-commit ~= 3.3.2",
->>>>>>> e8a84af3
     "pytest ~= 7.3.1",
     "pytest-asyncio ~= 0.21.0",
     "pytest-only ~= 2.0.0",
