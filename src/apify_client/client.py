--- conflicted
+++ resolved
@@ -82,18 +82,6 @@
         self.min_delay_between_retries_millis = min_delay_between_retries_millis or 500
         self.timeout_secs = timeout_secs or 360
 
-<<<<<<< HEAD
-=======
-        self.http_client = _HTTPClient(
-            token=token,
-            max_retries=self.max_retries,
-            min_delay_between_retries_millis=self.min_delay_between_retries_millis,
-            timeout_secs=self.timeout_secs,
-        )
-        # TODO statistics
-        # TODO logger
-
->>>>>>> 65b76bbe
     def _options(self) -> Dict:
         return {
             'root_client': self,
@@ -112,9 +100,9 @@
         token: Optional[str] = None,
         *,
         api_url: Optional[str] = None,
-        max_retries: int = 8,
-        min_delay_between_retries_millis: int = 500,
-        timeout_secs: int = 360,
+        max_retries: Optional[int] = 8,
+        min_delay_between_retries_millis: Optional[int] = 500,
+        timeout_secs: Optional[int] = 360,
     ):
         """Initialize the ApifyClient.
 
@@ -136,9 +124,9 @@
 
         self.http_client = _HTTPClient(
             token=token,
-            max_retries=max_retries,
-            min_delay_between_retries_millis=min_delay_between_retries_millis,
-            timeout_secs=timeout_secs,
+            max_retries=self.max_retries,
+            min_delay_between_retries_millis=self.min_delay_between_retries_millis,
+            timeout_secs=self.timeout_secs,
         )
 
     def actor(self, actor_id: str) -> ActorClient:
@@ -290,9 +278,9 @@
         token: Optional[str] = None,
         *,
         api_url: Optional[str] = None,
-        max_retries: int = 8,
-        min_delay_between_retries_millis: int = 500,
-        timeout_secs: int = 360,
+        max_retries: Optional[int] = 8,
+        min_delay_between_retries_millis: Optional[int] = 500,
+        timeout_secs: Optional[int] = 360,
     ):
         super().__init__(
             token,
@@ -304,9 +292,9 @@
 
         self.http_client = _HTTPClientAsync(
             token=token,
-            max_retries=max_retries,
-            min_delay_between_retries_millis=min_delay_between_retries_millis,
-            timeout_secs=timeout_secs,
+            max_retries=self.max_retries,
+            min_delay_between_retries_millis=self.min_delay_between_retries_millis,
+            timeout_secs=self.timeout_secs,
         )
 
     @_make_async_docs(src=ApifyClient.actor)
