import base64
import io
import json
import random
import re
import time
from datetime import datetime, timezone
from http import HTTPStatus
from typing import Any, Callable, Dict, List, TypeVar, cast

from ._errors import ApifyApiError
from ._types import JSONSerializable

PARSE_DATE_FIELDS_MAX_DEPTH = 3
PARSE_DATE_FIELDS_KEY_SUFFIX = 'At'

NOT_FOUND_TYPE = 'record-not-found'
NOT_FOUND_ON_S3 = '<Code>NoSuchKey</Code>'


def _to_safe_id(id: str) -> str:
    # Identificators of resources in the API are either in the format `resource_id` or `username/resource_id`.
    # Since the `/` character has a special meaning in URL paths,
    # we replace it with `~` for proper route parsing on the API, where after parsing the URL it's replaced back to `/`.
    return id.replace('/', '~')


def _parse_date_fields(data: Dict) -> Dict:
    return cast(Dict, _parse_date_fields_internal(data))


def _parse_date_fields_internal(data: object, max_depth: int = PARSE_DATE_FIELDS_MAX_DEPTH) -> object:
    if max_depth < 0:
        return data

    if isinstance(data, list):
        return [_parse_date_fields_internal(item, max_depth - 1) for item in data]

    if isinstance(data, dict):
        def parse(key: str, value: object) -> object:
            parsed_value = value
            if key.endswith(PARSE_DATE_FIELDS_KEY_SUFFIX) and isinstance(value, str):
                try:
                    parsed_value = datetime.strptime(value, '%Y-%m-%dT%H:%M:%S.%fZ').replace(tzinfo=timezone.utc)
                except ValueError:
                    pass
            else:
                parsed_value = _parse_date_fields_internal(value, max_depth - 1)
            return parsed_value

        return {key: parse(key, value) for (key, value) in data.items()}

    return data


def _pluck_data(parsed_response: Any) -> Dict:
    if isinstance(parsed_response, dict) and 'data' in parsed_response:
        return cast(Dict, parsed_response['data'])

    raise ValueError('The "data" property is missing in the response.')


def _pluck_data_as_list(parsed_response: Any) -> List:
    if isinstance(parsed_response, dict) and 'data' in parsed_response:
        return cast(List, parsed_response['data'])

    raise ValueError('The "data" property is missing in the response.')


def _is_content_type_json(content_type: str) -> bool:
    return bool(re.search(r'^application/json', content_type, flags=re.IGNORECASE))


def _is_content_type_xml(content_type: str) -> bool:
    return bool(re.search(r'^application/.*xml$', content_type, flags=re.IGNORECASE))


def _is_content_type_text(content_type: str) -> bool:
    return bool(re.search(r'^text/', content_type, flags=re.IGNORECASE))


def _is_file_or_bytes(value: Any) -> bool:
    # The check for IOBase is not ideal, it would be better to use duck typing,
    # but then the check would be super complex, judging from how the 'requests' library does it.
    # This way should be good enough for the vast majority of use cases, if it causes issues, we can improve it later.
    return isinstance(value, (bytes, bytearray, io.IOBase))


T = TypeVar('T')
BailType = Callable[[Exception], None]


def _retry_with_exp_backoff(
    func: Callable[[BailType, int], T],
    *,
    max_retries: int = 8,
    backoff_base_millis: int = 500,
    backoff_factor: float = 2,
    random_factor: float = 1,
) -> T:

    random_factor = min(max(0, random_factor), 1)
    backoff_factor = min(max(1, backoff_factor), 10)
    swallow = True

    def bail(exception: Exception) -> None:
        nonlocal swallow
        swallow = False
        raise exception

    for attempt in range(1, max_retries + 1):
        try:
            return func(bail, attempt)
        except Exception as e:
            if not swallow:
                raise e

        random_sleep_factor = random.uniform(1, 1 + random_factor)
        backoff_base_secs = backoff_base_millis / 1000
        backoff_exp_factor = backoff_factor ** (attempt - 1)

        sleep_time_secs = random_sleep_factor * backoff_base_secs * backoff_exp_factor
        time.sleep(sleep_time_secs)

    return func(bail, max_retries + 1)


def _catch_not_found_or_throw(exc: ApifyApiError) -> None:
    is_not_found_status = (exc.status_code == HTTPStatus.NOT_FOUND)
    is_not_found_message = (exc.type == NOT_FOUND_TYPE) or (isinstance(exc.message, str) and NOT_FOUND_ON_S3 in exc.message)
    if not (is_not_found_status and is_not_found_message):
        raise exc

    return None


<<<<<<< HEAD
def _encode_json_to_base64(data: JSONSerializable) -> bytes:
    """Encode JSON serializable data to base64 string."""
    return base64.b64encode(json.dumps(data).encode("utf-8"))


def _decode_base64_to_json(encoded_data: bytes) -> JSONSerializable:
    """Decode base64 string into JSONSerializable data.

    >>> _decode_base64_to_json(_encode_json_to_base64(1))
    1
    >>> _decode_base64_to_json(_encode_json_to_base64(1.1))
    1.1
    >>> _decode_base64_to_json(_encode_json_to_base64("apify"))
    'apify'
    >>> _decode_base64_to_json(_encode_json_to_base64(True))
    True
    >>> _decode_base64_to_json(_encode_json_to_base64(None)) is None
    True
    >>> _decode_base64_to_json(_encode_json_to_base64([1, 2, 3]))
    [1, 2, 3]
    >>> _decode_base64_to_json(_encode_json_to_base64({"apify": "rocks"}))
    {'apify': 'rocks'}
    """
    return cast(JSONSerializable, json.loads(base64.b64decode(encoded_data).decode("utf-8")))


def _filter_out_none_values(dictionary: Dict) -> Dict:
    """Return copy of the dictionary, omitting all keys for which values are None.

    >>> _filter_out_none_values({"k1": "v1", "k2": None})
    {'k1': 'v1'}
    """
    return {k: v for k, v in dictionary.items() if v is not None}


def _filter_out_none_values_recursively(dictionary: Dict) -> Dict:
    """Return copy of the dictionary, recursivelhy omitting all keys for which values are None.

    >>> _filter_out_none_values_recursively({"k1": "v1", "k2": None, "k3": {"k4": "v4", "k5": None}})
    {'k1': 'v1', 'k3': {'k4': 'v4'}}
    """
    return {
        k: v if not isinstance(v, Dict) else _filter_out_none_values_recursively(v)
        for k, v in dictionary.items()
        if v is not None
    }
=======
def _snake_case_to_camel_case(str_snake_case: str) -> str:
    """Convert string in snake case to camel case.

    >>> _snake_case_to_camel_case("")
    ''
    >>> _snake_case_to_camel_case("making")
    'making'
    >>> _snake_case_to_camel_case("making_the_web_programmable")
    'makingTheWebProgrammable'
    >>> _snake_case_to_camel_case("making_the_WEB_programmable")
    'makingTheWebProgrammable'
    """
    return "".join([
        part.capitalize() if i > 0 else part
        for i, part in enumerate(str_snake_case.split("_"))
    ])
>>>>>>> fdbdf8ff
<|MERGE_RESOLUTION|>--- conflicted
+++ resolved
@@ -134,7 +134,6 @@
     return None
 
 
-<<<<<<< HEAD
 def _encode_json_to_base64(data: JSONSerializable) -> bytes:
     """Encode JSON serializable data to base64 string."""
     return base64.b64encode(json.dumps(data).encode("utf-8"))
@@ -181,7 +180,8 @@
         for k, v in dictionary.items()
         if v is not None
     }
-=======
+
+
 def _snake_case_to_camel_case(str_snake_case: str) -> str:
     """Convert string in snake case to camel case.
 
@@ -197,5 +197,4 @@
     return "".join([
         part.capitalize() if i > 0 else part
         for i, part in enumerate(str_snake_case.split("_"))
-    ])
->>>>>>> fdbdf8ff
+    ])