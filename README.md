--- conflicted
+++ resolved
@@ -42,12 +42,7 @@
 we throw an `ApifyApiError`, which wraps the plain JSON errors returned by API and enriches
 them with other context for easier debugging.
 
-<<<<<<< HEAD
-The documentation is then rendered from the docstrings in the code, using `pydoc-markdown` and some heavy post-processing,
-and from Markdown documents in the `docs` folder, and then rendered using Docusaurus and published to GitHub pages.
-=======
 ### Retries with exponential backoff
->>>>>>> e8a84af3
 
 Network communication sometimes fails. The client will automatically retry requests that
 failed due to a network error, an internal error of the Apify API (HTTP 500+) or rate limit error (HTTP 429).
