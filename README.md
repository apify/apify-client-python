# Apify API client for Python

The Apify API Client for Python is the official library to access the [Apify API](https://docs.apify.com/api/v2) from your Python applications.
It provides useful features like automatic retries and convenience functions to improve your experience with the Apify API.

If you want to develop Apify Actors in Python,
check out the [Apify SDK for Python](https://docs.apify.com/sdk/python) instead.

## Installation

Requires Python 3.8+

You can install the package from its [PyPI listing](https://pypi.org/project/apify-client).
To do that, simply run `pip install apify-client` in your terminal.

## Usage

<<<<<<< HEAD
For usage instructions, check the documentation on [Apify Docs](https://docs.apify.com/api/client/python/).
=======
For usage instructions, check the documentation on [Apify Docs](https://docs.apify.com/api/client/python/) or in [`docs/docs.md`](docs/docs.md).
>>>>>>> 984bb5f5

## Development

### Environment

For local development, it is required to have Python 3.8 installed.

It is recommended to set up a virtual environment while developing this package to isolate your development environment,
however, due to the many varied ways Python can be installed and virtual environments can be set up,
this is left up to the developers to do themselves.

One recommended way is with the built-in `venv` module:

```bash
python3 -m venv .venv
source .venv/bin/activate
```

To improve on the experience, you can use [pyenv](https://github.com/pyenv/pyenv) to have an environment with a pinned Python version,
and [direnv](https://github.com/direnv/direnv) to automatically activate/deactivate the environment when you enter/exit the project folder.

### Dependencies

To install this package and its development dependencies, run `make install-dev`

### Formatting

We use `autopep8` and `isort` to automatically format the code to a common format. To run the formatting, just run `make format`.

### Linting, type-checking and unit testing

We use `flake8` for linting, `mypy` for type checking and `pytest` for unit testing. To run these tools, just run `make check-code`.

### Documentation

We use the [Google docstring format](https://sphinxcontrib-napoleon.readthedocs.io/en/latest/example_google.html) for documenting the code.
We document every user-facing class or method, and enforce that using the flake8-docstrings library.

The documentation is then rendered from the docstrings in the code, using `pydoc-markdown` and some heavy post-processing,
and from Markdown documents in the `docs` folder, and then rendered using Docusaurus and published to GitHub pages.

### Release process

Publishing new versions to [PyPI](https://pypi.org/project/apify-client) happens automatically through GitHub Actions.

On each commit to the `master` branch, a new beta release is published, taking the version number from `src/apify_client/_version.py`
and automatically incrementing the beta version suffix by 1 from the last beta release published to PyPI.

A stable version is published when a new release is created using GitHub Releases, again taking the version number from `src/apify_client/_version.py`. The built package assets are automatically uploaded to the GitHub release.

If there is already a stable version with the same version number as in `src/apify_client/_version.py` published to PyPI, the publish process fails,
so don't forget to update the version number before releasing a new version.
The release process also fails when the released version is not described in `CHANGELOG.md`,
so don't forget to describe the changes in the new version there.<|MERGE_RESOLUTION|>--- conflicted
+++ resolved
@@ -15,11 +15,7 @@
 
 ## Usage
 
-<<<<<<< HEAD
 For usage instructions, check the documentation on [Apify Docs](https://docs.apify.com/api/client/python/).
-=======
-For usage instructions, check the documentation on [Apify Docs](https://docs.apify.com/api/client/python/) or in [`docs/docs.md`](docs/docs.md).
->>>>>>> 984bb5f5
 
 ## Development
 
