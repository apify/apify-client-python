--- conflicted
+++ resolved
@@ -4,9 +4,6 @@
 ---
 
 `apify_client` is the official library to access the [Apify API](https://docs.apify.com/api/v2) from your Python applications.
-<<<<<<< HEAD
-It provides useful features like automatic retries and convenience functions that improve the experience of using the Apify API.
-=======
 It provides useful features like automatic retries and convenience functions that improve the experience of using the Apify API.
 
 * [Quick Start](#quick-start)
@@ -6148,5 +6145,4 @@
 
 #### [](#metaorigin-actor) `MetaOrigin.ACTOR`
 
-Job started by another actor run
->>>>>>> 9e7ebfa5
+Job started by another actor run